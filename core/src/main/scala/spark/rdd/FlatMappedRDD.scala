--- conflicted
+++ resolved
@@ -1,30 +1,17 @@
 package spark.rdd
 
-<<<<<<< HEAD
-import spark.OneToOneDependency
-import spark.RDD
-import spark.Split
 import java.lang.ref.WeakReference
-=======
-import spark.{OneToOneDependency, RDD, Split, TaskContext}
->>>>>>> 5e51b889
+
+import spark.{RDD, Split, TaskContext}
+
 
 private[spark]
 class FlatMappedRDD[U: ClassManifest, T: ClassManifest](
     prev: WeakReference[RDD[T]],
     f: T => TraversableOnce[U])
-<<<<<<< HEAD
   extends RDD[U](prev.get) {
-  
+
   override def splits = firstParent[T].splits
-  override def compute(split: Split) = firstParent[T].iterator(split).flatMap(f)
-=======
-  extends RDD[U](prev.context) {
-
-  override def splits = prev.splits
-  override val dependencies = List(new OneToOneDependency(prev))
-
   override def compute(split: Split, context: TaskContext) =
-    prev.iterator(split, context).flatMap(f)
->>>>>>> 5e51b889
+    firstParent[T].iterator(split, context).flatMap(f)
 }