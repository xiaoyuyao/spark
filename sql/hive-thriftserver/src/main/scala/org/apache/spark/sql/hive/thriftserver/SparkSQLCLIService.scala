--- conflicted
+++ resolved
@@ -54,11 +54,7 @@
       try {
         HiveAuthFactory.loginFromKeytab(hiveConf)
         sparkServiceUGI = ShimLoader.getHadoopShims.getUGIForConf(hiveConf)
-<<<<<<< HEAD
-        HiveShim.setServerUserName(sparkServiceUGI, this)
-=======
         HiveThriftServerShim.setServerUserName(sparkServiceUGI, this)
->>>>>>> 779d67b8
       } catch {
         case e @ (_: IOException | _: LoginException) =>
           throw new ServiceException("Unable to login to kerberos with given principal/keytab", e)
