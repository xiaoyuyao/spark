--- conflicted
+++ resolved
@@ -33,12 +33,7 @@
 import org.apache.spark.sql.catalyst.plans.logical._
 import org.apache.spark.sql.catalyst.rules._
 import org.apache.spark.sql.catalyst.types._
-<<<<<<< HEAD
-import org.apache.spark.sql.columnar.InMemoryRelation
-import org.apache.spark.sql.hive.execution.HiveTableScan
 import org.apache.spark.sql.hive.HiveShim
-=======
->>>>>>> a00f60ff
 import org.apache.spark.util.Utils
 
 /* Implicit conversions */
@@ -190,12 +185,8 @@
     "bigint" ^^^ LongType |
     "binary" ^^^ BinaryType |
     "boolean" ^^^ BooleanType |
-<<<<<<< HEAD
     HiveShim.metastoreDecimal ^^^ DecimalType |
-=======
-    "decimal" ^^^ DecimalType |
     "date" ^^^ DateType |
->>>>>>> a00f60ff
     "timestamp" ^^^ TimestampType |
     "varchar\\((\\d+)\\)".r ^^^ StringType
 
